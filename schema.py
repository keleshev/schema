"""schema is a library for validating Python data structures, such as those
obtained from config-files, forms, external services or command-line
parsing, converted from JSON/YAML (or something else) to Python data-types."""

import re

__version__ = '0.6.8'
__all__ = ['Schema',
           'And', 'Or', 'Regex', 'Optional', 'Use', 'Forbidden', 'Const',
           'SchemaError',
           'SchemaWrongKeyError',
           'SchemaMissingKeyError',
           'SchemaForbiddenKeyError',
           'SchemaUnexpectedTypeError']


class SchemaError(Exception):
    """Error during Schema validation."""

    def __init__(self, autos, errors=None):
        self.autos = autos if type(autos) is list else [autos]
        self.errors = errors if type(errors) is list else [errors]
        Exception.__init__(self, self.code)

    @property
    def code(self):
        """
        Removes duplicates values in auto and error list.
        parameters.
        """
        def uniq(seq):
            """
            Utility function that removes duplicate.
            """
            seen = set()
            seen_add = seen.add
            # This way removes duplicates while preserving the order.
            return [x for x in seq if x not in seen and not seen_add(x)]
        data_set = uniq(i for i in self.autos if i is not None)
        error_list = uniq(i for i in self.errors if i is not None)
        if error_list:
            return '\n'.join(error_list)
        return '\n'.join(data_set)


class SchemaWrongKeyError(SchemaError):
    """Error Should be raised when an unexpected key is detected within the
    data set being."""
    pass


class SchemaMissingKeyError(SchemaError):
    """Error should be raised when a mandatory key is not found within the
    data set being validated"""
    pass


class SchemaForbiddenKeyError(SchemaError):
    """Error should be raised when a forbidden key is found within the
    data set being validated, and its value matches the value that was specified"""
    pass


class SchemaUnexpectedTypeError(SchemaError):
    """Error should be raised when a type mismatch is detected within the
    data set being validated."""
    pass


class And(object):
    """
    Utility function to combine validation directives in AND Boolean fashion.
    """

    def __init__(self, *args, **kw):
        self._args = args
        if not set(kw).issubset({'error', 'schema', 'ignore_extra_keys'}):
            diff = {'error', 'schema', 'ignore_extra_keys'}.difference(kw)
            raise TypeError('Unknown keyword arguments %r' % list(diff))
        self._error = kw.get('error')
        self._ignore_extra_keys = kw.get('ignore_extra_keys', False)
        # You can pass your inherited Schema class.
        self._schema = kw.get('schema', Schema)

    def __repr__(self):
        return '%s(%s)' % (self.__class__.__name__,
                           ', '.join(repr(a) for a in self._args))

    def validate(self, data):
        """
        Validate data using defined sub schema/expressions ensuring all
        values are valid.
        :param data: to be validated with sub defined schemas.
        :return: returns validated data
        """
        for s in [self._schema(s, error=self._error,
                               ignore_extra_keys=self._ignore_extra_keys)
                  for s in self._args]:
            data = s.validate(data)
        return data


class Or(And):
    """Utility function to combine validation directives in a OR Boolean
    fashion."""

    def __init__(self, *args, **kwargs):
        self.only_one = kwargs.pop('only_one', False)
        self.reset()
        super(Or, self).__init__(*args, **kwargs)

    def reset(self):
        self.got_one = False

    def validate(self, data):
        """
        Validate data using sub defined schema/expressions ensuring at least
        one value is valid.
        :param data: data to be validated by provided schema.
        :return: return validated data if not validation
        """
        autos, errors = [], []
        for s in [self._schema(s, error=self._error,
                               ignore_extra_keys=self._ignore_extra_keys)
                  for s in self._args]:
            try:
                validation = s.validate(data)
                if self.got_one and self.only_one:
                    break
                self.got_one = True
                return validation
            except SchemaError as _x:
                autos, errors = _x.autos, _x.errors
        raise SchemaError(['%r did not validate %r' % (self, data)] + autos,
                          [self._error.format(data) if self._error else None] +
                          errors)


class Regex(object):
    """
    Enables schema.py to validate string using regular expressions.
    """
    # Map all flags bits to a more readable description
    NAMES = ['re.ASCII', 're.DEBUG', 're.VERBOSE', 're.UNICODE', 're.DOTALL',
             're.MULTILINE', 're.LOCALE', 're.IGNORECASE', 're.TEMPLATE']

    def __init__(self, pattern_str, flags=0, error=None):
        self._pattern_str = pattern_str
        flags_list = [Regex.NAMES[i] for i, f in  # Name for each bit
                      enumerate('{0:09b}'.format(flags)) if f != '0']

        if flags_list:
            self._flags_names = ', flags=' + '|'.join(flags_list)
        else:
            self._flags_names = ''

        self._pattern = re.compile(pattern_str, flags=flags)
        self._error = error

    def __repr__(self):
        return '%s(%r%s)' % (
            self.__class__.__name__, self._pattern_str, self._flags_names
        )

    def validate(self, data):
        """
        Validated data using defined regex.
        :param data: data to be validated
        :return: return validated data.
        """
        e = self._error

        try:
            if self._pattern.search(data):
                return data
            else:
                raise SchemaError('%r does not match %r' % (self, data), e)
        except TypeError:
            raise SchemaError('%r is not string nor buffer' % data, e)


class Use(object):
    """
    For more general use cases, you can use the Use class to transform
    the data while it is being validate.
    """

    def __init__(self, callable_, error=None):
        if not callable(callable_):
            raise TypeError('Expected a callable, not %r' % callable_)
        self._callable = callable_
        self._error = error

    def __repr__(self):
        return '%s(%r)' % (self.__class__.__name__, self._callable)

    def validate(self, data):
        try:
            return self._callable(data)
        except SchemaError as x:
            raise SchemaError([None] + x.autos,
                              [self._error.format(data)
                               if self._error else None] + x.errors)
        except BaseException as x:
            f = _callable_str(self._callable)
            raise SchemaError('%s(%r) raised %r' % (f, data, x),
                              self._error.format(data)
                              if self._error else None)


COMPARABLE, CALLABLE, VALIDATOR, TYPE, DICT, ITERABLE = range(6)


def _priority(s):
    """Return priority for a given object."""
    if type(s) in (list, tuple, set, frozenset):
        return ITERABLE
    if type(s) is dict:
        return DICT
    if issubclass(type(s), type):
        return TYPE
    if hasattr(s, 'validate'):
        return VALIDATOR
    if callable(s):
        return CALLABLE
    else:
        return COMPARABLE


class Schema(object):
    """
    Entry point of the library, use this class to instantiate validation
    schema for the data that will be validated.
    """

    def __init__(self, schema, error=None, ignore_extra_keys=False):
        self._schema = schema
        self._error = error
        self._ignore_extra_keys = ignore_extra_keys

    def __repr__(self):
        return '%s(%r)' % (self.__class__.__name__, self._schema)

    @staticmethod
    def _dict_key_priority(s):
        """Return priority for a given key object."""
        if isinstance(s, Hook):
            return _priority(s._schema) - 0.5
        if isinstance(s, Optional):
            return _priority(s._schema) + 0.5
        return _priority(s)

    @staticmethod
    def _is_optional_type(s):
        """Return True if the given key is optional (does not have to be found"""
        return any(isinstance(s, optional_type) for optional_type in [Optional, Hook])

    def is_valid(self, data):
        """Return whether the given data has passed all the validations
        that were specified in the given schema.
        """
        try:
            self.validate(data)
        except SchemaError:
            return False
        else:
            return True

    def validate(self, data):
        Schema = self.__class__
        s = self._schema
        e = self._error
        i = self._ignore_extra_keys
        flavor = _priority(s)
        if flavor == ITERABLE:
            data = Schema(type(s), error=e).validate(data)
            o = Or(*s, error=e, schema=Schema, ignore_extra_keys=i)
            return type(data)(o.validate(d) for d in data)
        if flavor == DICT:
            data = Schema(dict, error=e).validate(data)
            new = type(data)()  # new - is a dict of the validated values
            coverage = set()  # matched schema keys
            # for each key and value find a schema entry matching them, if any
            sorted_skeys = sorted(s, key=self._dict_key_priority)
            for skey in sorted_skeys:
                if isinstance(skey, Or):
                    skey.reset()

            for key, value in data.items():
                for skey in sorted_skeys:
                    svalue = s[skey]
                    try:
                        nkey = Schema(skey, error=e).validate(key)
                    except SchemaError:
                        pass
                    else:
                        if isinstance(skey, Hook):
                            # As the content of the value makes little sense for
                            # keys with a hook, we reverse its meaning:
                            # we will only call the handler if the value does match
                            # In the case of the forbidden key hook,
                            # we will raise the SchemaErrorForbiddenKey exception
                            # on match, allowing for excluding a key only if its
                            # value has a certain type, and allowing Forbidden to
                            # work well in combination with Optional.
                            try:
                                nvalue = Schema(svalue, error=e).validate(value)
                            except SchemaError:
                                continue
<<<<<<< HEAD
                            raise SchemaForbiddenKeyError(
                                'Forbidden key encountered: %r in %r' %
                                (nkey, data), e)
=======
                            skey.handler(nkey, data, e)
>>>>>>> f463ab62
                        else:
                            try:
                                nvalue = Schema(svalue, error=e,
                                                ignore_extra_keys=i).validate(value)
                            except SchemaError as x:
                                k = "Key '%s' error:" % nkey
                                raise SchemaError([k] + x.autos, [e] + x.errors)
                            else:
                                new[nkey] = nvalue
                                coverage.add(skey)
                                break
            required = set(k for k in s if not self._is_optional_type(k))
            if not required.issubset(coverage):
                missing_keys = required - coverage
                s_missing_keys = \
                    ', '.join(repr(k) for k in sorted(missing_keys, key=repr))
                raise \
                    SchemaMissingKeyError('Missing keys: ' + s_missing_keys, e)
            if not self._ignore_extra_keys and (len(new) != len(data)):
                wrong_keys = set(data.keys()) - set(new.keys())
                s_wrong_keys = \
                    ', '.join(repr(k) for k in sorted(wrong_keys, key=repr))
                raise \
                    SchemaWrongKeyError(
                        'Wrong keys %s in %r' % (s_wrong_keys, data),
                        e.format(data) if e else None)

            # Apply default-having optionals that haven't been used:
            defaults = set(k for k in s if type(k) is Optional and
                           hasattr(k, 'default')) - coverage
            for default in defaults:
                new[default.key] = default.default

            return new
        if flavor == TYPE:
            if isinstance(data, s) and not (isinstance(data, bool) and s == int):
                return data
            else:
                raise SchemaUnexpectedTypeError(
                    '%r should be instance of %r' % (data, s.__name__),
                    e.format(data) if e else None)
        if flavor == VALIDATOR:
            try:
                return s.validate(data)
            except SchemaError as x:
                raise SchemaError([None] + x.autos, [e] + x.errors)
            except BaseException as x:
                raise SchemaError(
                    '%r.validate(%r) raised %r' % (s, data, x),
                    self._error.format(data) if self._error else None)
        if flavor == CALLABLE:
            f = _callable_str(s)
            try:
                if s(data):
                    return data
            except SchemaError as x:
                raise SchemaError([None] + x.autos, [e] + x.errors)
            except BaseException as x:
                raise SchemaError(
                    '%s(%r) raised %r' % (f, data, x),
                    self._error.format(data) if self._error else None)
            raise SchemaError('%s(%r) should evaluate to True' % (f, data), e)
        if s == data:
            return data
        else:
            raise SchemaError('%r does not match %r' % (s, data),
                              e.format(data) if e else None)


class Optional(Schema):
    """Marker for an optional part of the validation Schema."""
    _MARKER = object()

    def __init__(self, *args, **kwargs):
        default = kwargs.pop('default', self._MARKER)
        super(Optional, self).__init__(*args, **kwargs)
        if default is not self._MARKER:
            # See if I can come up with a static key to use for myself:
            if _priority(self._schema) != COMPARABLE:
                raise TypeError(
                    'Optional keys with defaults must have simple, '
                    'predictable values, like literal strings or ints. '
                    '"%r" is too complex.' % (self._schema,))
            self.default = default
            self.key = self._schema

    def __hash__(self):
        return hash(self._schema)

    def __eq__(self, other):
        return (self.__class__ is other.__class__ and
                getattr(self, 'default', self._MARKER) ==
                getattr(other, 'default', self._MARKER) and
                self._schema == other._schema)


class Hook(Schema):
    def __init__(self, *args, **kwargs):
        self.handler = kwargs.pop('handler', lambda *args: None)
        super(Hook, self).__init__(*args, **kwargs)
        self.key = self._schema


class Forbidden(Hook):
    def __init__(self, *args, **kwargs):
        kwargs["handler"] = self._default_function
        super(Forbidden, self).__init__(*args, **kwargs)

    @staticmethod
    def _default_function(nkey, data, error):
        raise SchemaForbiddenKeyError('Forbidden key encountered: %r in %r' %
                                      (nkey, data), error)


class Const(Schema):
    def validate(self, data):
        super(Const, self).validate(data)
        return data


def _callable_str(callable_):
    if hasattr(callable_, '__name__'):
        return callable_.__name__
    return str(callable_)<|MERGE_RESOLUTION|>--- conflicted
+++ resolved
@@ -307,13 +307,7 @@
                                 nvalue = Schema(svalue, error=e).validate(value)
                             except SchemaError:
                                 continue
-<<<<<<< HEAD
-                            raise SchemaForbiddenKeyError(
-                                'Forbidden key encountered: %r in %r' %
-                                (nkey, data), e)
-=======
                             skey.handler(nkey, data, e)
->>>>>>> f463ab62
                         else:
                             try:
                                 nvalue = Schema(svalue, error=e,
