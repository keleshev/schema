"""schema is a library for validating Python data structures, such as those
obtained from config-files, forms, external services or command-line
parsing, converted from JSON/YAML (or something else) to Python data-types."""

import re

try:
    from contextlib import ExitStack
except ImportError:
    from contextlib2 import ExitStack

__version__ = "0.6.8"
__all__ = [
    "Schema",
    "And",
    "Or",
    "Regex",
    "Optional",
    "Use",
    "Forbidden",
    "Const",
    "SchemaError",
    "SchemaWrongKeyError",
    "SchemaMissingKeyError",
    "SchemaForbiddenKeyError",
    "SchemaUnexpectedTypeError",
    "SchemaOnlyOneAllowedError",
]


class SchemaError(Exception):
    """Error during Schema validation."""

    def __init__(self, autos, errors=None):
        self.autos = autos if type(autos) is list else [autos]
        self.errors = errors if type(errors) is list else [errors]
        Exception.__init__(self, self.code)

    @property
    def code(self):
        """
        Removes duplicates values in auto and error list.
        parameters.
        """

        def uniq(seq):
            """
            Utility function that removes duplicate.
            """
            seen = set()
            seen_add = seen.add
            # This way removes duplicates while preserving the order.
            return [x for x in seq if x not in seen and not seen_add(x)]

        data_set = uniq(i for i in self.autos if i is not None)
        error_list = uniq(i for i in self.errors if i is not None)
        if error_list:
            return "\n".join(error_list)
        return "\n".join(data_set)


class SchemaWrongKeyError(SchemaError):
    """Error Should be raised when an unexpected key is detected within the
    data set being."""

    pass


class SchemaMissingKeyError(SchemaError):
    """Error should be raised when a mandatory key is not found within the
    data set being validated"""

    pass


class SchemaOnlyOneAllowedError(SchemaError):
    """Error should be raised when an only_one Or key has multiple matching candidates"""

    pass


class SchemaForbiddenKeyError(SchemaError):
    """Error should be raised when a forbidden key is found within the
    data set being validated, and its value matches the value that was specified"""

    pass


class SchemaUnexpectedTypeError(SchemaError):
    """Error should be raised when a type mismatch is detected within the
    data set being validated."""

    pass


<<<<<<< HEAD
class Base(object):
    """Base class for all schemas."""
    def __init__(self, error=None):
        self._error = error


# Atomic schemas

class _Type(Base):
    def __init__(self, typ, error=None):
        super(_Type, self).__init__(error=error)
        self._type = typ

    def validate(self, data):
        if isinstance(data, self._type):
            return data
        error = self._error
        raise SchemaUnexpectedTypeError(
            '%r should be instance of %r' % (data, self._type.__name__),
            error.format(data) if error else None)


class _Value(Base):
    def __init__(self, value, error=None):
        super(_Value, self).__init__(error=error)
        self._value = value

    def validate(self, data):
        if self._value == data:
            return data
        raise SchemaError('%r does not match %r' % (self._value, data),
                          self._error.format(data) if self._error else None)
=======
class And(object):
    """
    Utility function to combine validation directives in AND Boolean fashion.
    """

    def __init__(self, *args, **kw):
        self._args = args
        if not set(kw).issubset({"error", "schema", "ignore_extra_keys"}):
            diff = {"error", "schema", "ignore_extra_keys"}.difference(kw)
            raise TypeError("Unknown keyword arguments %r" % list(diff))
        self._error = kw.get("error")
        self._ignore_extra_keys = kw.get("ignore_extra_keys", False)
        # You can pass your inherited Schema class.
        self._schema = kw.get("schema", Schema)

    def __repr__(self):
        return "%s(%s)" % (self.__class__.__name__, ", ".join(repr(a) for a in self._args))

    def validate(self, data):
        """
        Validate data using defined sub schema/expressions ensuring all
        values are valid.
        :param data: to be validated with sub defined schemas.
        :return: returns validated data
        """
        for s in [self._schema(s, error=self._error, ignore_extra_keys=self._ignore_extra_keys) for s in self._args]:
            data = s.validate(data)
        return data


class Or(And):
    """Utility function to combine validation directives in a OR Boolean
    fashion."""

    def __init__(self, *args, **kwargs):
        self.only_one = kwargs.pop("only_one", False)
        self.match_count = 0
        super(Or, self).__init__(*args, **kwargs)

    def reset(self):
        failed = self.match_count > 1 and self.only_one
        self.match_count = 0
        if failed:
            raise SchemaOnlyOneAllowedError(["There are multiple keys present " + "from the %r condition" % self])

    def validate(self, data):
        """
        Validate data using sub defined schema/expressions ensuring at least
        one value is valid.
        :param data: data to be validated by provided schema.
        :return: return validated data if not validation
        """
        autos, errors = [], []
        for s in [self._schema(s, error=self._error, ignore_extra_keys=self._ignore_extra_keys) for s in self._args]:
            try:
                validation = s.validate(data)
                self.match_count += 1
                if self.match_count > 1 and self.only_one:
                    break
                return validation
            except SchemaError as _x:
                autos, errors = _x.autos, _x.errors
        raise SchemaError(
            ["%r did not validate %r" % (self, data)] + autos,
            [self._error.format(data) if self._error else None] + errors,
        )
>>>>>>> df9e857e


class Regex(Base):
    """
    Enables schema.py to validate string using regular expressions.
    """

    # Map all flags bits to a more readable description
    NAMES = [
        "re.ASCII",
        "re.DEBUG",
        "re.VERBOSE",
        "re.UNICODE",
        "re.DOTALL",
        "re.MULTILINE",
        "re.LOCALE",
        "re.IGNORECASE",
        "re.TEMPLATE",
    ]

    def __init__(self, pattern_str, flags=0, error=None):
        super(Regex, self).__init__(error=error)
        self._pattern_str = pattern_str
        flags_list = [Regex.NAMES[i] for i, f in enumerate("{0:09b}".format(flags)) if f != "0"]  # Name for each bit

        if flags_list:
            self._flags_names = ", flags=" + "|".join(flags_list)
        else:
            self._flags_names = ""

        self._pattern = re.compile(pattern_str, flags=flags)

    def __repr__(self):
        return "%s(%r%s)" % (self.__class__.__name__, self._pattern_str, self._flags_names)

    def validate(self, data):
        """
        Validated data using defined regex.
        :param data: data to be validated
        :return: return validated data.
        """
        e = self._error

        try:
            if self._pattern.search(data):
                return data
<<<<<<< HEAD
            raise SchemaError("%r does not match %r" % (self, data), e)
=======
            else:
                raise SchemaError("%r does not match %r" % (self, data), e)
>>>>>>> df9e857e
        except TypeError:
            raise SchemaError("%r is not string nor buffer" % data, e)


def _callable_str(callable_):
    if hasattr(callable_, '__name__'):
        return callable_.__name__
    return str(callable_)


class _Check(Base):
    """Validation for callables."""
    def __init__(self, callable_, error=None):
        super(_Check, self).__init__(error=error)
        self._callable = callable_

    def validate(self, data):
        f = _callable_str(self._callable)
        try:
            if self._callable(data):
                return data
        except SchemaError as x:
            raise SchemaError([None] + x.autos, [self._error] + x.errors)
        except BaseException as x:
            raise SchemaError(
                '%s(%r) raised %r' % (f, data, x),
                self._error.format(data) if self._error else None)
        raise SchemaError('%s(%r) should evaluate to True' % (f, data),
                          self._error)


class Use(Base):
    """
    For more general use cases, you can use the Use class to transform
    the data while it is being validate.
    """

    def __init__(self, callable_, error=None):
        super(Use, self).__init__(error=error)
        if not callable(callable_):
            raise TypeError("Expected a callable, not %r" % callable_)
        self._callable = callable_

    def __repr__(self):
        return "%s(%r)" % (self.__class__.__name__, self._callable)

    def validate(self, data):
        try:
            return self._callable(data)
        except SchemaError as x:
            raise SchemaError([None] + x.autos, [self._error.format(data) if self._error else None] + x.errors)
        except BaseException as x:
            f = _callable_str(self._callable)
            raise SchemaError("%s(%r) raised %r" % (f, data, x), self._error.format(data) if self._error else None)
<<<<<<< HEAD

=======
>>>>>>> df9e857e

# Mixin schemas

COMPARABLE, CALLABLE, VALIDATOR, TYPE, DICT, ITERABLE = range(6)


def _priority(s):
    """Return priority for a given object."""
    if type(s) in (list, tuple, set, frozenset):
        return ITERABLE
    if type(s) is dict:
        return DICT
    if issubclass(type(s), type):
        return TYPE
    if hasattr(s, "validate"):
        return VALIDATOR
    if callable(s):
        return CALLABLE
    return COMPARABLE


def _flattable(schema):
    """Return if the wrapping can be ommitted."""
    return schema in (schemify, Schema, Forbidden, Optional)


def _empty(schema):
    """Return if a schema can be ommitted."""
    if isinstance(schema, Schema):
        return type(schema).validate == Schema.validate
    return isinstance(schema, _Wrapper) and schema._error is None


def schemify(schema, error=None, ignore_extra_keys=False):
    """Create a minimalistic schema (instance of ``Base``)."""
    # try to avoid unnecessary wrappings
    if isinstance(schema, Base):
        while _empty(schema):
            schema = schema._worker
    if hasattr(schema, 'validate'):
        return _Wrapper(schema, error=error) if error else schema

    flavor = _priority(schema)
    if flavor == ITERABLE:
        return _Iterable(schema, schema=schemify, error=error,
                         ignore_extra_keys=ignore_extra_keys)
    if flavor == DICT:
        return _Dict(schema, schema=schemify, error=error,
                     ignore_extra_keys=ignore_extra_keys)
    if flavor == TYPE:
        return _Type(schema, error=error)
    if flavor == CALLABLE:
        return _Check(schema, error=error)
    return _Value(schema, error=error)


def _schema_args(kwargs):
    """Parse `schema`, `error` and `ignore_extra_keys`."""
    if not set(kwargs).issubset({'error', 'schema', 'ignore_extra_keys'}):
        diff = {'error', 'schema', 'ignore_extra_keys'}.difference(kwargs)
        raise TypeError('Unknown keyword arguments %r' % list(diff))
    schema = kwargs.get('schema', schemify)
    if _flattable(schema):
        schema = schemify
    error = kwargs.get('error', None)
    ignore = kwargs.get('ignore_extra_keys', False)
    return schema, error, ignore


class And(Base):
    """
    Utility function to combine validation directives in AND Boolean fashion.
    """
<<<<<<< HEAD
    def __init__(self, *args, **kwargs):
        self._args = args
        schema, error, ignore = _schema_args(kwargs)
        super(And, self).__init__(error=error)
        # You can pass your inherited Schema class.
        self._schema_seq = [schema(s, error=error, ignore_extra_keys=ignore)
                            for s in args]

    def __repr__(self):
        return '%s(%s)' % (self.__class__.__name__,
                           ', '.join(repr(a) for a in self._args))

    def validate(self, data):
        """
        Validate data using defined sub schema/expressions ensuring all
        values are valid.
        :param data: to be validated with sub defined schemas.
        :return: returns validated data
        """
        for schema in self._schema_seq:
            data = schema.validate(data)
        return data


class Or(And):
    """Utility function to combine validation directives in a OR Boolean
    fashion."""
    def validate(self, data):
        """
        Validate data using sub defined schema/expressions ensuring at least
        one value is valid.
        :param data: data to be validated by provided schema.
        :return: return validated data if not validation
        """
        autos, errors = [], []
        for schema in self._schema_seq:
            try:
                return schema.validate(data)
            except SchemaError as _x:
                autos, errors = _x.autos, _x.errors
        raise SchemaError(['%r did not validate %r' % (self, data)] + autos,
                          [self._error.format(data) if self._error else None] +
                          errors)


class _Iterable(Base):
    def __init__(self, iterable, **kwargs):
        schema, error, ignore = _schema_args(kwargs)
        super(_Iterable, self).__init__(error=error)
        self._type_check = schema(type(iterable), error=error)
        self._schema = Or(*iterable, error=error, schema=schema,
                          ignore_extra_keys=ignore)

    def validate(self, data):
        data = self._type_check.validate(data)
        return type(data)(self._schema.validate(d) for d in data)


class _Dict(Base):
    def __init__(self, dct, **kwargs):
        schema, error, ignore = _schema_args(kwargs)
        super(_Dict, self).__init__(error=error)
        self._ignore_extra_keys = ignore
        sorted_keys = sorted(dct, key=self._dict_key_priority)
        self._sorted = [(k, schema(k, error=error),
                         schema(dct[k], error=error, ignore_extra_keys=ignore))
                        for k in sorted_keys]
        self._casting = schema(dict, error=error)
        self._required = set(k for k in dct
                             if type(k) not in [Optional, Forbidden])
        self._defaults = set(k for k in dct
                             if type(k) is Optional and hasattr(k, 'default'))
=======

    def __init__(self, schema, error=None, ignore_extra_keys=False):
        self._schema = schema
        self._error = error
        self._ignore_extra_keys = ignore_extra_keys

    def __repr__(self):
        return "%s(%r)" % (self.__class__.__name__, self._schema)
>>>>>>> df9e857e

    @staticmethod
    def _dict_key_priority(s):
        """Return priority for a given key object."""
        if isinstance(s, Hook):
            return _priority(s._schema) - 0.5
        if isinstance(s, Optional):
            return _priority(s._schema) + 0.5
        return _priority(s)

<<<<<<< HEAD
    def validate(self, data):
        e = self._error
        data = self._casting.validate(data)
        new = type(data)()  # new - is a dict of the validated values
        coverage = set()  # matched schema keys
        # for each key and value find a schema entry matching them, if any
        for key, value in data.items():
            for skey, key_sc, val_sc in self._sorted:
                try:
                    nkey = key_sc.validate(key)
                except SchemaError:
                    pass
                else:
                    if isinstance(skey, Forbidden):
                        # As the content of the value makes little sense for
                        # forbidden keys, we reverse its meaning:
                        # we will only raise the SchemaErrorForbiddenKey
                        # exception if the value does match, allowing for
                        # excluding a key only if its value has a certain type,
                        # and allowing Forbidden to work well in combination
                        # with Optional.
                        try:
                            nvalue = val_sc.validate(value)
                        except SchemaError:
                            continue
                        raise SchemaForbiddenKeyError(
                            'Forbidden key encountered: %r in %r' %
                            (nkey, data), e)
                    else:
                        try:
                            nvalue = val_sc.validate(value)
                        except SchemaError as x:
                            k = "Key '%s' error:" % nkey
                            raise SchemaError([k] + x.autos, [e] + x.errors)
                        else:
                            new[nkey] = nvalue
                            coverage.add(skey)
                            break
        if not self._required.issubset(coverage):
            missing_keys = (repr(k) for k in self._required - coverage)
            s_missing_keys = ', '.join(sorted(missing_keys))
            raise SchemaMissingKeyError('Missing keys: ' + s_missing_keys, e)
        if not self._ignore_extra_keys and (len(new) != len(data)):
            wrong_keys = set(data.keys()) - set(new.keys())
            s_wrong_keys = ', '.join(sorted(repr(k) for k in wrong_keys))
            raise SchemaWrongKeyError(
                'Wrong keys %s in %r' % (s_wrong_keys, data),
                e.format(data) if e else None)

        # Apply default-having optionals that haven't been used:
        for default in self._defaults - coverage:
            new[default.key] = default.default

        return new


class _Wrapper(Base):
    """Helper class to wrap a error around a validator."""
    def __init__(self, validator, error=None):
        super(_Wrapper, self).__init__(error=error)
        self._worker = schemify(validator)

    def validate(self, data):
        try:
            return self._worker.validate(data)
        except SchemaError as x:
            raise SchemaError([None] + x.autos, [self._error] + x.errors)
        except BaseException as x:
            raise SchemaError(
                '%r.validate(%r) raised %r' % (self._worker, data, x),
                self._error.format(data) if self._error else None)


class Schema(Base):
    """
    Entry point of the library, use this class to instantiate validation
    schema for the data that will be validated.
    """
    def __init__(self, schema, error=None, ignore_extra_keys=False):
        super(Schema, self).__init__(error=error)
        self._schema = schema
        flavor = _priority(schema)
        if flavor == ITERABLE:
            self._worker = _Iterable(schema, schema=type(self), error=error,
                                     ignore_extra_keys=ignore_extra_keys)
        elif flavor == DICT:
            self._worker = _Dict(schema, schema=type(self), error=error,
                                 ignore_extra_keys=ignore_extra_keys)
        elif flavor == TYPE:
            self._worker = _Type(schema, error=error)
        elif flavor == VALIDATOR:
            self._worker = _Wrapper(schema, error=error)
        elif flavor == CALLABLE:
            self._worker = _Check(schema, error=error)
        else:
            self._worker = _Value(schema, error=error)

    def __repr__(self):
        return '%s(%r)' % (self.__class__.__name__, self._schema)
=======
    @staticmethod
    def _is_optional_type(s):
        """Return True if the given key is optional (does not have to be found"""
        return any(isinstance(s, optional_type) for optional_type in [Optional, Hook])
>>>>>>> df9e857e

    def is_valid(self, data):
        """Return whether the given data has passed all the validations
        that were specified in the given schema.
        """
        try:
            self.validate(data)
            return True
        except SchemaError:
            return False

    def validate(self, data):
<<<<<<< HEAD
        return self._worker.validate(data)
=======
        Schema = self.__class__
        s = self._schema
        e = self._error
        i = self._ignore_extra_keys
        flavor = _priority(s)
        if flavor == ITERABLE:
            data = Schema(type(s), error=e).validate(data)
            o = Or(*s, error=e, schema=Schema, ignore_extra_keys=i)
            return type(data)(o.validate(d) for d in data)
        if flavor == DICT:
            exitstack = ExitStack()
            data = Schema(dict, error=e).validate(data)
            new = type(data)()  # new - is a dict of the validated values
            coverage = set()  # matched schema keys
            # for each key and value find a schema entry matching them, if any
            sorted_skeys = sorted(s, key=self._dict_key_priority)
            for skey in sorted_skeys:
                if hasattr(skey, "reset"):
                    exitstack.callback(skey.reset)

            with exitstack:
                # Evaluate dictionaries last
                data_items = sorted(data.items(), key=lambda value: isinstance(value[1], dict))
                for key, value in data_items:
                    for skey in sorted_skeys:
                        svalue = s[skey]
                        try:
                            nkey = Schema(skey, error=e).validate(key)
                        except SchemaError:
                            pass
                        else:
                            if isinstance(skey, Hook):
                                # As the content of the value makes little sense for
                                # keys with a hook, we reverse its meaning:
                                # we will only call the handler if the value does match
                                # In the case of the forbidden key hook,
                                # we will raise the SchemaErrorForbiddenKey exception
                                # on match, allowing for excluding a key only if its
                                # value has a certain type, and allowing Forbidden to
                                # work well in combination with Optional.
                                try:
                                    nvalue = Schema(svalue, error=e).validate(value)
                                except SchemaError:
                                    continue
                                skey.handler(nkey, data, e)
                            else:
                                try:
                                    nvalue = Schema(svalue, error=e, ignore_extra_keys=i).validate(value)
                                except SchemaError as x:
                                    k = "Key '%s' error:" % nkey
                                    raise SchemaError([k] + x.autos, [e] + x.errors)
                                else:
                                    new[nkey] = nvalue
                                    coverage.add(skey)
                                    break
            required = set(k for k in s if not self._is_optional_type(k))
            if not required.issubset(coverage):
                missing_keys = required - coverage
                s_missing_keys = ", ".join(repr(k) for k in sorted(missing_keys, key=repr))
                raise SchemaMissingKeyError("Missing key%s: %s" % (_plural_s(missing_keys), s_missing_keys), e)
            if not self._ignore_extra_keys and (len(new) != len(data)):
                wrong_keys = set(data.keys()) - set(new.keys())
                s_wrong_keys = ", ".join(repr(k) for k in sorted(wrong_keys, key=repr))
                raise SchemaWrongKeyError(
                    "Wrong key%s %s in %r" % (_plural_s(wrong_keys), s_wrong_keys, data), e.format(data) if e else None
                )

            # Apply default-having optionals that haven't been used:
            defaults = set(k for k in s if type(k) is Optional and hasattr(k, "default")) - coverage
            for default in defaults:
                new[default.key] = default.default() if callable(default.default) else default.default

            return new
        if flavor == TYPE:
            if isinstance(data, s) and not (isinstance(data, bool) and s == int):
                return data
            else:
                raise SchemaUnexpectedTypeError(
                    "%r should be instance of %r" % (data, s.__name__), e.format(data) if e else None
                )
        if flavor == VALIDATOR:
            try:
                return s.validate(data)
            except SchemaError as x:
                raise SchemaError([None] + x.autos, [e] + x.errors)
            except BaseException as x:
                raise SchemaError(
                    "%r.validate(%r) raised %r" % (s, data, x), self._error.format(data) if self._error else None
                )
        if flavor == CALLABLE:
            f = _callable_str(s)
            try:
                if s(data):
                    return data
            except SchemaError as x:
                raise SchemaError([None] + x.autos, [e] + x.errors)
            except BaseException as x:
                raise SchemaError("%s(%r) raised %r" % (f, data, x), self._error.format(data) if self._error else None)
            raise SchemaError("%s(%r) should evaluate to True" % (f, data), e)
        if s == data:
            return data
        else:
            raise SchemaError("%r does not match %r" % (s, data), e.format(data) if e else None)

    def json_schema(self, schema_id=None, is_main_schema=True):
        """Generate a draft-07 JSON schema dict representing the Schema.
        This method can only be called when the Schema's value is a dict.
        This method must be called with a schema_id. Calling it without one
        is used in a recursive context for sub schemas."""
        Schema = self.__class__
        s = self._schema
        i = self._ignore_extra_keys
        flavor = _priority(s)

        if flavor != DICT and is_main_schema:
            raise ValueError("The main schema must be a dict.")

        if flavor == TYPE:
            # Handle type
            return {"type": {int: "integer", float: "number", bool: "boolean"}.get(s, "string")}
        elif flavor == ITERABLE and len(s) == 1:
            # Handle arrays of a single type or dict schema
            return {"type": "array", "items": Schema(s[0]).json_schema(is_main_schema=False)}
        elif isinstance(s, Or):
            # Handle Or values
            values = [Schema(or_key).json_schema(is_main_schema=False) for or_key in s._args]
            any_of = []
            for value in values:
                if value not in any_of:
                    any_of.append(value)
            return {"anyOf": any_of}

        if flavor != DICT:
            # If not handled, do not check
            return {}

        if is_main_schema and not schema_id:
            raise ValueError("schema_id is required.")

        # Handle dict
        required_keys = []
        expanded_schema = {}
        for key in s:
            if isinstance(key, Hook):
                continue

            if isinstance(s[key], Schema):
                sub_schema = s[key]
            else:
                sub_schema = Schema(s[key], ignore_extra_keys=i)
            sub_schema_json = sub_schema.json_schema(is_main_schema=False)

            is_optional = False
            if isinstance(key, Optional):
                key = key._schema
                is_optional = True

            if isinstance(key, str):
                if not is_optional:
                    required_keys.append(key)
                expanded_schema[key] = sub_schema_json
            elif isinstance(key, Or):
                for or_key in key._args:
                    expanded_schema[or_key] = sub_schema_json
        schema_dict = {
            "type": "object",
            "properties": expanded_schema,
            "required": required_keys,
            "additionalProperties": i,
        }
        if is_main_schema:
            schema_dict.update({"id": schema_id, "$schema": "http://json-schema.org/draft-07/schema#"})
        return schema_dict
>>>>>>> df9e857e


class Optional(Schema):
    """Marker for an optional part of the validation Schema."""

    _MARKER = object()

    def __init__(self, *args, **kwargs):
        default = kwargs.pop("default", self._MARKER)
        super(Optional, self).__init__(*args, **kwargs)
        if default is not self._MARKER:
            # See if I can come up with a static key to use for myself:
            if _priority(self._schema) != COMPARABLE:
                raise TypeError(
                    "Optional keys with defaults must have simple, "
                    "predictable values, like literal strings or ints. "
                    '"%r" is too complex.' % (self._schema,)
                )
            self.default = default
            self.key = self._schema

    def __hash__(self):
        return hash(self._schema)

    def __eq__(self, other):
        return (
            self.__class__ is other.__class__
            and getattr(self, "default", self._MARKER) == getattr(other, "default", self._MARKER)
            and self._schema == other._schema
        )

    def reset(self):
        if hasattr(self._schema, "reset"):
            self._schema.reset()


class Hook(Schema):
    def __init__(self, *args, **kwargs):
        self.handler = kwargs.pop("handler", lambda *args: None)
        super(Hook, self).__init__(*args, **kwargs)
        self.key = self._schema


class Forbidden(Hook):
    def __init__(self, *args, **kwargs):
        kwargs["handler"] = self._default_function
        super(Forbidden, self).__init__(*args, **kwargs)

    @staticmethod
    def _default_function(nkey, data, error):
        raise SchemaForbiddenKeyError("Forbidden key encountered: %r in %r" % (nkey, data), error)


class Const(Schema):
    def validate(self, data):
        super(Const, self).validate(data)
<<<<<<< HEAD
        return data
=======
        return data


def _callable_str(callable_):
    if hasattr(callable_, "__name__"):
        return callable_.__name__
    return str(callable_)


def _plural_s(sized):
    return "s" if len(sized) > 1 else ""
>>>>>>> df9e857e
<|MERGE_RESOLUTION|>--- conflicted
+++ resolved
@@ -93,30 +93,37 @@
     pass
 
 
-<<<<<<< HEAD
 class Base(object):
     """Base class for all schemas."""
+
     def __init__(self, error=None):
         self._error = error
 
+    @staticmethod
+    def _is_optional_type(s):
+        """Return True if the given key is optional (does not have to be found"""
+        return any(isinstance(s, optional_type) for optional_type in [Optional, Hook])
+
 
 # Atomic schemas
 
 class _Type(Base):
+
     def __init__(self, typ, error=None):
         super(_Type, self).__init__(error=error)
         self._type = typ
 
     def validate(self, data):
-        if isinstance(data, self._type):
+        if isinstance(data, self._type) and not (isinstance(data, bool) and self._type == int):
             return data
-        error = self._error
+        err = self._error
         raise SchemaUnexpectedTypeError(
-            '%r should be instance of %r' % (data, self._type.__name__),
-            error.format(data) if error else None)
+            "%r should be instance of %r" % (data, self._type.__name__), err.format(data) if err else None
+        )
 
 
 class _Value(Base):
+
     def __init__(self, value, error=None):
         super(_Value, self).__init__(error=error)
         self._value = value
@@ -124,76 +131,7 @@
     def validate(self, data):
         if self._value == data:
             return data
-        raise SchemaError('%r does not match %r' % (self._value, data),
-                          self._error.format(data) if self._error else None)
-=======
-class And(object):
-    """
-    Utility function to combine validation directives in AND Boolean fashion.
-    """
-
-    def __init__(self, *args, **kw):
-        self._args = args
-        if not set(kw).issubset({"error", "schema", "ignore_extra_keys"}):
-            diff = {"error", "schema", "ignore_extra_keys"}.difference(kw)
-            raise TypeError("Unknown keyword arguments %r" % list(diff))
-        self._error = kw.get("error")
-        self._ignore_extra_keys = kw.get("ignore_extra_keys", False)
-        # You can pass your inherited Schema class.
-        self._schema = kw.get("schema", Schema)
-
-    def __repr__(self):
-        return "%s(%s)" % (self.__class__.__name__, ", ".join(repr(a) for a in self._args))
-
-    def validate(self, data):
-        """
-        Validate data using defined sub schema/expressions ensuring all
-        values are valid.
-        :param data: to be validated with sub defined schemas.
-        :return: returns validated data
-        """
-        for s in [self._schema(s, error=self._error, ignore_extra_keys=self._ignore_extra_keys) for s in self._args]:
-            data = s.validate(data)
-        return data
-
-
-class Or(And):
-    """Utility function to combine validation directives in a OR Boolean
-    fashion."""
-
-    def __init__(self, *args, **kwargs):
-        self.only_one = kwargs.pop("only_one", False)
-        self.match_count = 0
-        super(Or, self).__init__(*args, **kwargs)
-
-    def reset(self):
-        failed = self.match_count > 1 and self.only_one
-        self.match_count = 0
-        if failed:
-            raise SchemaOnlyOneAllowedError(["There are multiple keys present " + "from the %r condition" % self])
-
-    def validate(self, data):
-        """
-        Validate data using sub defined schema/expressions ensuring at least
-        one value is valid.
-        :param data: data to be validated by provided schema.
-        :return: return validated data if not validation
-        """
-        autos, errors = [], []
-        for s in [self._schema(s, error=self._error, ignore_extra_keys=self._ignore_extra_keys) for s in self._args]:
-            try:
-                validation = s.validate(data)
-                self.match_count += 1
-                if self.match_count > 1 and self.only_one:
-                    break
-                return validation
-            except SchemaError as _x:
-                autos, errors = _x.autos, _x.errors
-        raise SchemaError(
-            ["%r did not validate %r" % (self, data)] + autos,
-            [self._error.format(data) if self._error else None] + errors,
-        )
->>>>>>> df9e857e
+        raise SchemaError("%r does not match %r" % (self._value, data), e.format(data) if e else None)
 
 
 class Regex(Base):
@@ -240,12 +178,7 @@
         try:
             if self._pattern.search(data):
                 return data
-<<<<<<< HEAD
             raise SchemaError("%r does not match %r" % (self, data), e)
-=======
-            else:
-                raise SchemaError("%r does not match %r" % (self, data), e)
->>>>>>> df9e857e
         except TypeError:
             raise SchemaError("%r is not string nor buffer" % data, e)
 
@@ -258,23 +191,21 @@
 
 class _Check(Base):
     """Validation for callables."""
+
     def __init__(self, callable_, error=None):
         super(_Check, self).__init__(error=error)
         self._callable = callable_
 
     def validate(self, data):
-        f = _callable_str(self._callable)
+        f = _callable_str(s)
         try:
             if self._callable(data):
                 return data
         except SchemaError as x:
-            raise SchemaError([None] + x.autos, [self._error] + x.errors)
+            raise SchemaError([None] + x.autos, [e] + x.errors)
         except BaseException as x:
-            raise SchemaError(
-                '%s(%r) raised %r' % (f, data, x),
-                self._error.format(data) if self._error else None)
-        raise SchemaError('%s(%r) should evaluate to True' % (f, data),
-                          self._error)
+            raise SchemaError("%s(%r) raised %r" % (f, data, x), self._error.format(data) if self._error else None)
+        raise SchemaError("%s(%r) should evaluate to True" % (f, data), e)
 
 
 class Use(Base):
@@ -300,10 +231,7 @@
         except BaseException as x:
             f = _callable_str(self._callable)
             raise SchemaError("%s(%r) raised %r" % (f, data, x), self._error.format(data) if self._error else None)
-<<<<<<< HEAD
-
-=======
->>>>>>> df9e857e
+
 
 # Mixin schemas
 
@@ -360,16 +288,16 @@
     return _Value(schema, error=error)
 
 
-def _schema_args(kwargs):
+def _schema_args(kw):
     """Parse `schema`, `error` and `ignore_extra_keys`."""
-    if not set(kwargs).issubset({'error', 'schema', 'ignore_extra_keys'}):
-        diff = {'error', 'schema', 'ignore_extra_keys'}.difference(kwargs)
-        raise TypeError('Unknown keyword arguments %r' % list(diff))
-    schema = kwargs.get('schema', schemify)
+    if not set(kw).issubset({"error", "schema", "ignore_extra_keys"}):
+        diff = {"error", "schema", "ignore_extra_keys"}.difference(kw)
+        raise TypeError("Unknown keyword arguments %r" % list(diff))
+    schema = kw.get("schema", schemify)
     if _flattable(schema):
         schema = schemify
-    error = kwargs.get('error', None)
-    ignore = kwargs.get('ignore_extra_keys', False)
+    error = kw.get("error")
+    ignore = kw.get("ignore_extra_keys", False)
     return schema, error, ignore
 
 
@@ -377,18 +305,16 @@
     """
     Utility function to combine validation directives in AND Boolean fashion.
     """
-<<<<<<< HEAD
-    def __init__(self, *args, **kwargs):
+
+    def __init__(self, *args, **kw):
         self._args = args
-        schema, error, ignore = _schema_args(kwargs)
+        schema, error, ignore = _schema_args(kw)
         super(And, self).__init__(error=error)
         # You can pass your inherited Schema class.
-        self._schema_seq = [schema(s, error=error, ignore_extra_keys=ignore)
-                            for s in args]
+        self._schema_seq = [schema(s, error=error, ignore_extra_keys=ignore) for s in args]
 
     def __repr__(self):
-        return '%s(%s)' % (self.__class__.__name__,
-                           ', '.join(repr(a) for a in self._args))
+        return "%s(%s)" % (self.__class__.__name__, ", ".join(repr(a) for a in self._args))
 
     def validate(self, data):
         """
@@ -405,6 +331,18 @@
 class Or(And):
     """Utility function to combine validation directives in a OR Boolean
     fashion."""
+
+    def __init__(self, *args, **kwargs):
+        self.only_one = kwargs.pop("only_one", False)
+        self.match_count = 0
+        super(Or, self).__init__(*args, **kwargs)
+
+    def reset(self):
+        failed = self.match_count > 1 and self.only_one
+        self.match_count = 0
+        if failed:
+            raise SchemaOnlyOneAllowedError(["There are multiple keys present " + "from the %r condition" % self])
+
     def validate(self, data):
         """
         Validate data using sub defined schema/expressions ensuring at least
@@ -415,15 +353,21 @@
         autos, errors = [], []
         for schema in self._schema_seq:
             try:
-                return schema.validate(data)
+                validation = s.validate(data)
+                self.match_count += 1
+                if self.match_count > 1 and self.only_one:
+                    break
+                return validation
             except SchemaError as _x:
                 autos, errors = _x.autos, _x.errors
-        raise SchemaError(['%r did not validate %r' % (self, data)] + autos,
-                          [self._error.format(data) if self._error else None] +
-                          errors)
+        raise SchemaError(
+            ["%r did not validate %r" % (self, data)] + autos,
+            [self._error.format(data) if self._error else None] + errors,
+        )
 
 
 class _Iterable(Base):
+
     def __init__(self, iterable, **kwargs):
         schema, error, ignore = _schema_args(kwargs)
         super(_Iterable, self).__init__(error=error)
@@ -437,29 +381,18 @@
 
 
 class _Dict(Base):
+
     def __init__(self, dct, **kwargs):
         schema, error, ignore = _schema_args(kwargs)
         super(_Dict, self).__init__(error=error)
         self._ignore_extra_keys = ignore
         sorted_keys = sorted(dct, key=self._dict_key_priority)
-        self._sorted = [(k, schema(k, error=error),
-                         schema(dct[k], error=error, ignore_extra_keys=ignore))
+        self._sorted = [(k, schema(k, error=error), schema(dct[k], error=error, ignore_extra_keys=ignore))
                         for k in sorted_keys]
         self._casting = schema(dict, error=error)
-        self._required = set(k for k in dct
-                             if type(k) not in [Optional, Forbidden])
-        self._defaults = set(k for k in dct
-                             if type(k) is Optional and hasattr(k, 'default'))
-=======
-
-    def __init__(self, schema, error=None, ignore_extra_keys=False):
-        self._schema = schema
-        self._error = error
-        self._ignore_extra_keys = ignore_extra_keys
-
-    def __repr__(self):
-        return "%s(%r)" % (self.__class__.__name__, self._schema)
->>>>>>> df9e857e
+        self._required = set(k for k in dct if not self._is_optional_type(k))
+        self._defaults = set(k for k in dct if type(k) is Optional and hasattr(k, "default"))
+        self._resets = tuple(k for k in sorted_keys if hasattr(k, "reset"))
 
     @staticmethod
     def _dict_key_priority(s):
@@ -470,65 +403,85 @@
             return _priority(s._schema) + 0.5
         return _priority(s)
 
-<<<<<<< HEAD
-    def validate(self, data):
+    def validate(self, data):
+        exitstack = ExitStack()
         e = self._error
         data = self._casting.validate(data)
         new = type(data)()  # new - is a dict of the validated values
         coverage = set()  # matched schema keys
         # for each key and value find a schema entry matching them, if any
-        for key, value in data.items():
-            for skey, key_sc, val_sc in self._sorted:
-                try:
-                    nkey = key_sc.validate(key)
-                except SchemaError:
-                    pass
-                else:
-                    if isinstance(skey, Forbidden):
-                        # As the content of the value makes little sense for
-                        # forbidden keys, we reverse its meaning:
-                        # we will only raise the SchemaErrorForbiddenKey
-                        # exception if the value does match, allowing for
-                        # excluding a key only if its value has a certain type,
-                        # and allowing Forbidden to work well in combination
-                        # with Optional.
-                        try:
-                            nvalue = val_sc.validate(value)
-                        except SchemaError:
-                            continue
-                        raise SchemaForbiddenKeyError(
-                            'Forbidden key encountered: %r in %r' %
-                            (nkey, data), e)
+        for skey in self._resets:
+            exitstack.callback(skey.reset)
+        with exitstack:
+            # Evaluate dictionaries last
+            data_items = sorted(data.items(), key=lambda value: isinstance(value[1], dict))
+            for key, value in data_items:
+                for skey, key_sc, val_sc in self._sorted:
+                    try:
+                        nkey = key_sc.validate(key)
+                    except SchemaError:
+                        pass
                     else:
-                        try:
-                            nvalue = val_sc.validate(value)
-                        except SchemaError as x:
-                            k = "Key '%s' error:" % nkey
-                            raise SchemaError([k] + x.autos, [e] + x.errors)
+                        if isinstance(skey, Hook):
+                            # As the content of the value makes little sense for
+                            # keys with a hook, we reverse its meaning:
+                            # we will only call the handler if the value does match
+                            # In the case of the forbidden key hook,
+                            # we will raise the SchemaErrorForbiddenKey exception
+                            # on match, allowing for excluding a key only if its
+                            # value has a certain type, and allowing Forbidden to
+                            # work well in combination with Optional.
+                            try:
+                                nvalue = val_sc.validate(value)
+                            except SchemaError:
+                                continue
+                            skey.handler(nkey, data, e)
                         else:
-                            new[nkey] = nvalue
-                            coverage.add(skey)
-                            break
-        if not self._required.issubset(coverage):
-            missing_keys = (repr(k) for k in self._required - coverage)
-            s_missing_keys = ', '.join(sorted(missing_keys))
-            raise SchemaMissingKeyError('Missing keys: ' + s_missing_keys, e)
-        if not self._ignore_extra_keys and (len(new) != len(data)):
-            wrong_keys = set(data.keys()) - set(new.keys())
-            s_wrong_keys = ', '.join(sorted(repr(k) for k in wrong_keys))
-            raise SchemaWrongKeyError(
-                'Wrong keys %s in %r' % (s_wrong_keys, data),
-                e.format(data) if e else None)
-
-        # Apply default-having optionals that haven't been used:
-        for default in self._defaults - coverage:
-            new[default.key] = default.default
-
-        return new
+                            if isinstance(skey, Hook):
+                                # As the content of the value makes little sense for
+                                # keys with a hook, we reverse its meaning:
+                                # we will only call the handler if the value does match
+                                # In the case of the forbidden key hook,
+                                # we will raise the SchemaErrorForbiddenKey exception
+                                # on match, allowing for excluding a key only if its
+                                # value has a certain type, and allowing Forbidden to
+                                # work well in combination with Optional.
+                                try:
+                                    nvalue = val_sc.validate(value)
+                                except SchemaError:
+                                    continue
+                                skey.handler(nkey, data, e)
+                            else:
+                                try:
+                                    nvalue = Schema(svalue, error=e, ignore_extra_keys=i).validate(value)
+                                except SchemaError as x:
+                                    k = "Key '%s' error:" % nkey
+                                    raise SchemaError([k] + x.autos, [e] + x.errors)
+                                else:
+                                    new[nkey] = nvalue
+                                    coverage.add(skey)
+                                    break
+
+            if not self._required.issubset(coverage):
+                missing_keys = self._required - coverage
+                s_missing_keys = ", ".join(sorted(repr(k) for k in missing_keys))
+                raise SchemaMissingKeyError("Missing key%s: %s" % (_plural_s(missing_keys), s_missing_keys), e)
+            if not self._ignore_extra_keys and (len(new) != len(data)):
+                wrong_keys = set(data.keys()) - set(new.keys())
+                s_wrong_keys = ", ".join(sorted(repr(k) for k in wrong_keys))
+                raise SchemaWrongKeyError(
+                    "Wrong key%s %s in %r" % (_plural_s(wrong_keys), s_wrong_keys, data), e.format(data) if e else None
+                )
+            # Apply default-having optionals that haven't been used:
+            for default in self._defaults - coverage:
+                new[default.key] = default.default() if callable(default.default) else default.default
+
+            return new
 
 
 class _Wrapper(Base):
     """Helper class to wrap a error around a validator."""
+
     def __init__(self, validator, error=None):
         super(_Wrapper, self).__init__(error=error)
         self._worker = schemify(validator)
@@ -537,11 +490,11 @@
         try:
             return self._worker.validate(data)
         except SchemaError as x:
-            raise SchemaError([None] + x.autos, [self._error] + x.errors)
+            raise SchemaError([None] + x.autos, [e] + x.errors)
         except BaseException as x:
             raise SchemaError(
-                '%r.validate(%r) raised %r' % (self._worker, data, x),
-                self._error.format(data) if self._error else None)
+                "%r.validate(%r) raised %r" % (self._worker, data, x), self._error.format(data) if self._error else None
+            )
 
 
 class Schema(Base):
@@ -549,6 +502,7 @@
     Entry point of the library, use this class to instantiate validation
     schema for the data that will be validated.
     """
+
     def __init__(self, schema, error=None, ignore_extra_keys=False):
         super(Schema, self).__init__(error=error)
         self._schema = schema
@@ -567,15 +521,10 @@
             self._worker = _Check(schema, error=error)
         else:
             self._worker = _Value(schema, error=error)
+        self._ignore_extra_keys = ignore_extra_keys
 
     def __repr__(self):
-        return '%s(%r)' % (self.__class__.__name__, self._schema)
-=======
-    @staticmethod
-    def _is_optional_type(s):
-        """Return True if the given key is optional (does not have to be found"""
-        return any(isinstance(s, optional_type) for optional_type in [Optional, Hook])
->>>>>>> df9e857e
+        return "%s(%r)" % (self.__class__.__name__, self._schema)
 
     def is_valid(self, data):
         """Return whether the given data has passed all the validations
@@ -588,112 +537,7 @@
             return False
 
     def validate(self, data):
-<<<<<<< HEAD
         return self._worker.validate(data)
-=======
-        Schema = self.__class__
-        s = self._schema
-        e = self._error
-        i = self._ignore_extra_keys
-        flavor = _priority(s)
-        if flavor == ITERABLE:
-            data = Schema(type(s), error=e).validate(data)
-            o = Or(*s, error=e, schema=Schema, ignore_extra_keys=i)
-            return type(data)(o.validate(d) for d in data)
-        if flavor == DICT:
-            exitstack = ExitStack()
-            data = Schema(dict, error=e).validate(data)
-            new = type(data)()  # new - is a dict of the validated values
-            coverage = set()  # matched schema keys
-            # for each key and value find a schema entry matching them, if any
-            sorted_skeys = sorted(s, key=self._dict_key_priority)
-            for skey in sorted_skeys:
-                if hasattr(skey, "reset"):
-                    exitstack.callback(skey.reset)
-
-            with exitstack:
-                # Evaluate dictionaries last
-                data_items = sorted(data.items(), key=lambda value: isinstance(value[1], dict))
-                for key, value in data_items:
-                    for skey in sorted_skeys:
-                        svalue = s[skey]
-                        try:
-                            nkey = Schema(skey, error=e).validate(key)
-                        except SchemaError:
-                            pass
-                        else:
-                            if isinstance(skey, Hook):
-                                # As the content of the value makes little sense for
-                                # keys with a hook, we reverse its meaning:
-                                # we will only call the handler if the value does match
-                                # In the case of the forbidden key hook,
-                                # we will raise the SchemaErrorForbiddenKey exception
-                                # on match, allowing for excluding a key only if its
-                                # value has a certain type, and allowing Forbidden to
-                                # work well in combination with Optional.
-                                try:
-                                    nvalue = Schema(svalue, error=e).validate(value)
-                                except SchemaError:
-                                    continue
-                                skey.handler(nkey, data, e)
-                            else:
-                                try:
-                                    nvalue = Schema(svalue, error=e, ignore_extra_keys=i).validate(value)
-                                except SchemaError as x:
-                                    k = "Key '%s' error:" % nkey
-                                    raise SchemaError([k] + x.autos, [e] + x.errors)
-                                else:
-                                    new[nkey] = nvalue
-                                    coverage.add(skey)
-                                    break
-            required = set(k for k in s if not self._is_optional_type(k))
-            if not required.issubset(coverage):
-                missing_keys = required - coverage
-                s_missing_keys = ", ".join(repr(k) for k in sorted(missing_keys, key=repr))
-                raise SchemaMissingKeyError("Missing key%s: %s" % (_plural_s(missing_keys), s_missing_keys), e)
-            if not self._ignore_extra_keys and (len(new) != len(data)):
-                wrong_keys = set(data.keys()) - set(new.keys())
-                s_wrong_keys = ", ".join(repr(k) for k in sorted(wrong_keys, key=repr))
-                raise SchemaWrongKeyError(
-                    "Wrong key%s %s in %r" % (_plural_s(wrong_keys), s_wrong_keys, data), e.format(data) if e else None
-                )
-
-            # Apply default-having optionals that haven't been used:
-            defaults = set(k for k in s if type(k) is Optional and hasattr(k, "default")) - coverage
-            for default in defaults:
-                new[default.key] = default.default() if callable(default.default) else default.default
-
-            return new
-        if flavor == TYPE:
-            if isinstance(data, s) and not (isinstance(data, bool) and s == int):
-                return data
-            else:
-                raise SchemaUnexpectedTypeError(
-                    "%r should be instance of %r" % (data, s.__name__), e.format(data) if e else None
-                )
-        if flavor == VALIDATOR:
-            try:
-                return s.validate(data)
-            except SchemaError as x:
-                raise SchemaError([None] + x.autos, [e] + x.errors)
-            except BaseException as x:
-                raise SchemaError(
-                    "%r.validate(%r) raised %r" % (s, data, x), self._error.format(data) if self._error else None
-                )
-        if flavor == CALLABLE:
-            f = _callable_str(s)
-            try:
-                if s(data):
-                    return data
-            except SchemaError as x:
-                raise SchemaError([None] + x.autos, [e] + x.errors)
-            except BaseException as x:
-                raise SchemaError("%s(%r) raised %r" % (f, data, x), self._error.format(data) if self._error else None)
-            raise SchemaError("%s(%r) should evaluate to True" % (f, data), e)
-        if s == data:
-            return data
-        else:
-            raise SchemaError("%r does not match %r" % (s, data), e.format(data) if e else None)
 
     def json_schema(self, schema_id=None, is_main_schema=True):
         """Generate a draft-07 JSON schema dict representing the Schema.
@@ -764,7 +608,6 @@
         if is_main_schema:
             schema_dict.update({"id": schema_id, "$schema": "http://json-schema.org/draft-07/schema#"})
         return schema_dict
->>>>>>> df9e857e
 
 
 class Optional(Schema):
@@ -821,18 +664,8 @@
 class Const(Schema):
     def validate(self, data):
         super(Const, self).validate(data)
-<<<<<<< HEAD
         return data
-=======
-        return data
-
-
-def _callable_str(callable_):
-    if hasattr(callable_, "__name__"):
-        return callable_.__name__
-    return str(callable_)
 
 
 def _plural_s(sized):
-    return "s" if len(sized) > 1 else ""
->>>>>>> df9e857e
+    return "s" if len(sized) > 1 else ""