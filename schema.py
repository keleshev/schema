--- conflicted
+++ resolved
@@ -481,10 +481,7 @@
 
         elif isinstance(s, Or):
             # Handle Or values
-<<<<<<< HEAD
-=======
-
->>>>>>> a91f2180
+
             # Check if we can use an enum
             if all(priority == COMPARABLE for priority in [_priority(value) for value in s.args]):
                 # All values are simple, can use enum or const
@@ -547,15 +544,11 @@
                 expanded_schema[key] = sub_schema_json
             elif isinstance(key, Or):
                 for or_key in key.args:
-<<<<<<< HEAD
                     if isinstance(or_key, Literal):
                         expanded_schema[or_key.schema] = sub_schema_json.copy()
                         expanded_schema[or_key.schema]["description"] = or_key.description
                     else:
                         expanded_schema[or_key] = sub_schema_json
-=======
-                    expanded_schema[or_key] = sub_schema_json
->>>>>>> a91f2180
         schema_dict = {
             "type": "object",
             "properties": expanded_schema,
@@ -566,12 +559,9 @@
             schema_dict.update({"id": schema_id, "$schema": "http://json-schema.org/draft-07/schema#"})
             if self._name:
                 schema_dict["title"] = self._name
-<<<<<<< HEAD
             if self._description:
                 schema_dict["description"] = self._description
 
-=======
->>>>>>> a91f2180
         return schema_dict
 
 
